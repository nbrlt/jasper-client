#!/usr/bin/env python

import os
<<<<<<< HEAD
import sys
import urllib2
import yaml
=======
import json
import urllib2

>>>>>>> 4ad51811
import vocabcompiler
import traceback

lib_path = os.path.abspath('../client')
sys.path.append(lib_path)

import speaker as speak
speaker = speak.newSpeaker()

def configure():
    try:
        urllib2.urlopen("http://www.google.com").getcode()

        print "CONNECTED TO INTERNET"
        print "COMPILING DICTIONARY"
        vocabcompiler.compile("../client/sentences.txt", "../client/dictionary.dic", "../client/languagemodel.lm")

        print "STARTING CLIENT PROGRAM"
        os.system("$JASPER_HOME/jasper/client/start.sh &")

    except:
        print "COULD NOT CONNECT TO NETWORK"
        traceback.print_exc()
        speaker.say("Hello, I could not connect to a network. Please read the documentation to configure your Raspberry Pi.")

if __name__ == "__main__":
    print "==========STARTING JASPER CLIENT=========="
    print "=========================================="
    print "COPYRIGHT 2013 SHUBHRO SAHA, CHARLIE MARSH"
    print "=========================================="
    speaker.say("Hello.... I am Jasper... Please wait one moment.")
    configure()<|MERGE_RESOLUTION|>--- conflicted
+++ resolved
@@ -1,15 +1,10 @@
 #!/usr/bin/env python
 
 import os
-<<<<<<< HEAD
-import sys
-import urllib2
-import yaml
-=======
 import json
 import urllib2
+import sys
 
->>>>>>> 4ad51811
 import vocabcompiler
 import traceback
 
