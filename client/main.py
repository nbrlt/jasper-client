--- conflicted
+++ resolved
@@ -1,7 +1,5 @@
 #!/usr/bin/env python2
 # -*- coding: utf-8-*-
-<<<<<<< HEAD
-=======
 
 import os
 import shutil
@@ -13,7 +11,6 @@
 if os.path.exists(old_client):
     shutil.rmtree(old_client)
 
->>>>>>> 6548b5f9
 import yaml
 import sys
 import speaker
